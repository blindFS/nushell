--- conflicted
+++ resolved
@@ -44,16 +44,6 @@
         self.span().slice(source)
     }
 
-<<<<<<< HEAD
-    pub fn is_ws(&self) -> bool {
-        match self {
-            TokenNode::Whitespace(_) => true,
-            _ => false,
-        }
-    }
-
-=======
->>>>>>> 3b35dcb6
     pub fn is_bare(&self) -> bool {
         match self {
             TokenNode::Token(Spanned {
@@ -64,23 +54,6 @@
         }
     }
 
-<<<<<<< HEAD
-    crate fn as_string(&self, source: &str) -> Option<Spanned<String>> {
-        match self {
-            TokenNode::Token(Spanned {
-                item: RawToken::Bare,
-                span,
-            }) => Some(Spanned::from_item(span.slice(source).to_string(), span)),
-            TokenNode::Token(Spanned {
-                item: RawToken::String(inner),
-                span,
-            }) => Some(Spanned::from_item(inner.slice(source).to_string(), span)),
-            _ => None,
-        }
-    }
-
-=======
->>>>>>> 3b35dcb6
     crate fn as_flag(&self, value: &str, source: &str) -> Option<Spanned<Flag>> {
         match self {
             TokenNode::Flag(
