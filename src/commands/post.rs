use crate::commands::UnevaluatedCallInfo;
use crate::context::AnchorLocation;
use crate::data::Value;
use crate::errors::ShellError;
use crate::parser::hir::SyntaxShape;
use crate::parser::registry::Signature;
use crate::prelude::*;
use base64::encode;
use mime::Mime;
use std::path::PathBuf;
use std::str::FromStr;
use surf::mime;

pub enum HeaderKind {
    ContentType(String),
    ContentLength(String),
}

pub struct Post;

impl PerItemCommand for Post {
    fn name(&self) -> &str {
        "post"
    }

    fn signature(&self) -> Signature {
        Signature::build(self.name())
            .required("path", SyntaxShape::Any)
            .required("body", SyntaxShape::Any)
            .named("user", SyntaxShape::Any)
            .named("password", SyntaxShape::Any)
            .named("content-type", SyntaxShape::Any)
            .named("content-length", SyntaxShape::Any)
            .switch("raw")
    }

    fn usage(&self) -> &str {
        "Post content to a url and retrieve data as a table if possible."
    }

    fn run(
        &self,
        call_info: &CallInfo,
        registry: &CommandRegistry,
        raw_args: &RawCommandArgs,
        _input: Tagged<Value>,
    ) -> Result<OutputStream, ShellError> {
        run(call_info, registry, raw_args)
    }
}

fn run(
    call_info: &CallInfo,
    registry: &CommandRegistry,
    raw_args: &RawCommandArgs,
) -> Result<OutputStream, ShellError> {
    let call_info = call_info.clone();
    let path = match call_info
        .args
        .nth(0)
        .ok_or_else(|| ShellError::string(&format!("No url specified")))?
    {
        file => file.clone(),
    };
    let body = match call_info
        .args
        .nth(1)
        .ok_or_else(|| ShellError::string(&format!("No body specified")))?
    {
        file => file.clone(),
    };
    let path_str = path.as_string()?;
    let path_span = path.tag();
    let has_raw = call_info.args.has("raw");
    let user = call_info.args.get("user").map(|x| x.as_string().unwrap());
    let password = call_info
        .args
        .get("password")
        .map(|x| x.as_string().unwrap());
    let registry = registry.clone();
    let raw_args = raw_args.clone();

    let headers = get_headers(&call_info)?;

    let stream = async_stream! {
<<<<<<< HEAD
        let (file_extension, contents, contents_tag, span_source) =
            post(&path_str, &body, user, password, &headers, path_span, &registry, &raw_args).await.unwrap();
=======
        let (file_extension, contents, contents_tag, anchor_location) =
            post(&path_str, &body, user, password, path_span, &registry, &raw_args).await.unwrap();
>>>>>>> 3b7aa512

        let file_extension = if has_raw {
            None
        } else {
            // If the extension could not be determined via mimetype, try to use the path
            // extension. Some file types do not declare their mimetypes (such as bson files).
            file_extension.or(path_str.split('.').last().map(String::from))
        };

        if contents_tag.anchor != uuid::Uuid::nil() {
            // If we have loaded something, track its source
            yield ReturnSuccess::action(CommandAction::AddAnchorLocation(
                contents_tag.anchor,
                anchor_location,
            ));
        }

        let tagged_contents = contents.tagged(contents_tag);

        if let Some(extension) = file_extension {
            let command_name = format!("from-{}", extension);
            if let Some(converter) = registry.get_command(&command_name) {
                let new_args = RawCommandArgs {
                    host: raw_args.host,
                    shell_manager: raw_args.shell_manager,
                    call_info: UnevaluatedCallInfo {
                        args: crate::parser::hir::Call {
                            head: raw_args.call_info.args.head,
                            positional: None,
                            named: None
                        },
                        source: raw_args.call_info.source,
                        source_map: raw_args.call_info.source_map,
                        name_tag: raw_args.call_info.name_tag,
                    }
                };
                let mut result = converter.run(new_args.with_input(vec![tagged_contents]), &registry, false);
                let result_vec: Vec<Result<ReturnSuccess, ShellError>> = result.drain_vec().await;
                for res in result_vec {
                    match res {
                        Ok(ReturnSuccess::Value(Tagged { item: Value::Table(list), ..})) => {
                            for l in list {
                                yield Ok(ReturnSuccess::Value(l));
                            }
                        }
                        Ok(ReturnSuccess::Value(Tagged { item, .. })) => {
                            yield Ok(ReturnSuccess::Value(Tagged { item, tag: contents_tag }));
                        }
                        x => yield x,
                    }
                }
            } else {
                yield ReturnSuccess::value(tagged_contents);
            }
        } else {
            yield ReturnSuccess::value(tagged_contents);
        }
    };

    Ok(stream.to_output_stream())
}

fn get_headers(call_info: &CallInfo) -> Result<Vec<HeaderKind>, ShellError> {
    let mut headers = vec![];

    match extract_header_value(&call_info, "content-type") {
        Ok(h) => match h {
            Some(ct) => headers.push(HeaderKind::ContentType(ct)),
            None => {}
        },
        Err(e) => {
            return Err(e);
        }
    };

    match extract_header_value(&call_info, "content-length") {
        Ok(h) => match h {
            Some(cl) => headers.push(HeaderKind::ContentLength(cl)),
            None => {}
        },
        Err(e) => {
            return Err(e);
        }
    };

    Ok(headers)
}

fn extract_header_value(call_info: &CallInfo, key: &str) -> Result<Option<String>, ShellError> {
    if call_info.args.has(key) {
        let val = match call_info.args.get(key) {
            Some(Tagged {
                item: Value::Primitive(Primitive::String(s)),
                ..
            }) => s.clone(),
            _ => {
                return Err(ShellError::string(format!(
                    "{} not in expected format.  Expected string.",
                    key
                )));
            }
        };
        return Ok(Some(val));
    }

    Ok(None)
}

pub async fn post(
    location: &str,
    body: &Tagged<Value>,
    user: Option<String>,
    password: Option<String>,
    headers: &Vec<HeaderKind>,
    tag: Tag,
    registry: &CommandRegistry,
    raw_args: &RawCommandArgs,
) -> Result<(Option<String>, Value, Tag, AnchorLocation), ShellError> {
    let registry = registry.clone();
    let raw_args = raw_args.clone();
    if location.starts_with("http:") || location.starts_with("https:") {
        let login = match (user, password) {
            (Some(user), Some(password)) => Some(encode(&format!("{}:{}", user, password))),
            (Some(user), _) => Some(encode(&format!("{}:", user))),
            _ => None,
        };
        let response = match body {
            Tagged {
                item: Value::Primitive(Primitive::String(body_str)),
                ..
            } => {
                let mut s = surf::post(location).body_string(body_str.to_string());
                if let Some(login) = login {
                    s = s.set_header("Authorization", format!("Basic {}", login));
                }

                for h in headers {
                    s = match h {
                        HeaderKind::ContentType(ct) => s.set_header("Content-Type", ct),
                        HeaderKind::ContentLength(cl) => s.set_header("Content-Length", cl),
                    };
                }
                s.await
            }
            Tagged {
                item: Value::Primitive(Primitive::Binary(b)),
                ..
            } => {
                let mut s = surf::post(location).body_bytes(b);
                if let Some(login) = login {
                    s = s.set_header("Authorization", format!("Basic {}", login));
                }
                s.await
            }
            Tagged { item, tag } => {
                if let Some(converter) = registry.get_command("to-json") {
                    let new_args = RawCommandArgs {
                        host: raw_args.host,
                        shell_manager: raw_args.shell_manager,
                        call_info: UnevaluatedCallInfo {
                            args: crate::parser::hir::Call {
                                head: raw_args.call_info.args.head,
                                positional: None,
                                named: None,
                            },
                            source: raw_args.call_info.source,
                            source_map: raw_args.call_info.source_map,
                            name_tag: raw_args.call_info.name_tag,
                        },
                    };
                    let mut result = converter.run(
                        new_args.with_input(vec![item.clone().tagged(tag.clone())]),
                        &registry,
                        false,
                    );
                    let result_vec: Vec<Result<ReturnSuccess, ShellError>> =
                        result.drain_vec().await;
                    let mut result_string = String::new();
                    for res in result_vec {
                        match res {
                            Ok(ReturnSuccess::Value(Tagged {
                                item: Value::Primitive(Primitive::String(s)),
                                ..
                            })) => {
                                result_string.push_str(&s);
                            }
                            _ => {
                                return Err(ShellError::labeled_error(
                                    "Save could not successfully save",
                                    "unexpected data during save",
                                    *tag,
                                ));
                            }
                        }
                    }

                    let mut s = surf::post(location).body_string(result_string);

                    if let Some(login) = login {
                        s = s.set_header("Authorization", format!("Basic {}", login));
                    }
                    s.await
                } else {
                    return Err(ShellError::labeled_error(
                        "Could not automatically convert table",
                        "needs manual conversion",
                        *tag,
                    ));
                }
            }
        };
        match response {
            Ok(mut r) => match r.headers().get("content-type") {
                Some(content_type) => {
                    let content_type = Mime::from_str(content_type).unwrap();
                    match (content_type.type_(), content_type.subtype()) {
                        (mime::APPLICATION, mime::XML) => Ok((
                            Some("xml".to_string()),
                            Value::string(r.body_string().await.map_err(|_| {
                                ShellError::labeled_error(
                                    "Could not load text from remote url",
                                    "could not load",
                                    tag,
                                )
                            })?),
                            tag,
                            AnchorLocation::Url(location.to_string()),
                        )),
                        (mime::APPLICATION, mime::JSON) => Ok((
                            Some("json".to_string()),
                            Value::string(r.body_string().await.map_err(|_| {
                                ShellError::labeled_error(
                                    "Could not load text from remote url",
                                    "could not load",
                                    tag,
                                )
                            })?),
                            tag,
                            AnchorLocation::Url(location.to_string()),
                        )),
                        (mime::APPLICATION, mime::OCTET_STREAM) => {
                            let buf: Vec<u8> = r.body_bytes().await.map_err(|_| {
                                ShellError::labeled_error(
                                    "Could not load binary file",
                                    "could not load",
                                    tag,
                                )
                            })?;
                            Ok((
                                None,
                                Value::binary(buf),
                                tag,
                                AnchorLocation::Url(location.to_string()),
                            ))
                        }
                        (mime::IMAGE, image_ty) => {
                            let buf: Vec<u8> = r.body_bytes().await.map_err(|_| {
                                ShellError::labeled_error(
                                    "Could not load image file",
                                    "could not load",
                                    tag,
                                )
                            })?;
                            Ok((
                                Some(image_ty.to_string()),
                                Value::binary(buf),
                                tag,
                                AnchorLocation::Url(location.to_string()),
                            ))
                        }
                        (mime::TEXT, mime::HTML) => Ok((
                            Some("html".to_string()),
                            Value::string(r.body_string().await.map_err(|_| {
                                ShellError::labeled_error(
                                    "Could not load text from remote url",
                                    "could not load",
                                    tag,
                                )
                            })?),
                            tag,
                            AnchorLocation::Url(location.to_string()),
                        )),
                        (mime::TEXT, mime::PLAIN) => {
                            let path_extension = url::Url::parse(location)
                                .unwrap()
                                .path_segments()
                                .and_then(|segments| segments.last())
                                .and_then(|name| if name.is_empty() { None } else { Some(name) })
                                .and_then(|name| {
                                    PathBuf::from(name)
                                        .extension()
                                        .map(|name| name.to_string_lossy().to_string())
                                });

                            Ok((
                                path_extension,
                                Value::string(r.body_string().await.map_err(|_| {
                                    ShellError::labeled_error(
                                        "Could not load text from remote url",
                                        "could not load",
                                        tag,
                                    )
                                })?),
                                tag,
                                AnchorLocation::Url(location.to_string()),
                            ))
                        }
                        (ty, sub_ty) => Ok((
                            None,
                            Value::string(format!(
                                "Not yet supported MIME type: {} {}",
                                ty, sub_ty
                            )),
                            tag,
                            AnchorLocation::Url(location.to_string()),
                        )),
                    }
                }
                None => Ok((
                    None,
                    Value::string(format!("No content type found")),
                    tag,
                    AnchorLocation::Url(location.to_string()),
                )),
            },
            Err(_) => {
                return Err(ShellError::labeled_error(
                    "URL could not be opened",
                    "url not found",
                    tag,
                ));
            }
        }
    } else {
        Err(ShellError::labeled_error(
            "Expected a url",
            "needs a url",
            tag,
        ))
    }
}<|MERGE_RESOLUTION|>--- conflicted
+++ resolved
@@ -83,13 +83,8 @@
     let headers = get_headers(&call_info)?;
 
     let stream = async_stream! {
-<<<<<<< HEAD
-        let (file_extension, contents, contents_tag, span_source) =
+        let (file_extension, contents, contents_tag, anchor_location) =
             post(&path_str, &body, user, password, &headers, path_span, &registry, &raw_args).await.unwrap();
-=======
-        let (file_extension, contents, contents_tag, anchor_location) =
-            post(&path_str, &body, user, password, path_span, &registry, &raw_args).await.unwrap();
->>>>>>> 3b7aa512
 
         let file_extension = if has_raw {
             None
