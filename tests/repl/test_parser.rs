use crate::repl::tests::{TestResult, fail_test, run_test, run_test_contains, run_test_with_env};
use nu_test_support::{nu, nu_repl_code};
use std::collections::HashMap;

#[test]
fn env_shorthand() -> TestResult {
    run_test("FOO=BAR if false { 3 } else { 4 }", "4")
}

#[test]
fn subcommand() -> TestResult {
    run_test("def foo [] {}; def \"foo bar\" [] {3}; foo bar", "3")
}

#[test]
fn alias_1() -> TestResult {
    run_test("def foo [$x] { $x + 10 }; alias f = foo; f 100", "110")
}

#[test]
fn ints_with_underscores() -> TestResult {
    run_test("1_0000_0000_0000 + 10", "1000000000010")
}

#[test]
fn floats_with_underscores() -> TestResult {
    run_test("3.1415_9265_3589_793 * 2", "6.283185307179586")
}

#[test]
fn bin_ints_with_underscores() -> TestResult {
    run_test("0b_10100_11101_10010", "21426")
}

#[test]
fn oct_ints_with_underscores() -> TestResult {
    run_test("0o2443_6442_7652_0044", "90422533333028")
}

#[test]
fn hex_ints_with_underscores() -> TestResult {
    run_test("0x68__9d__6a", "6856042")
}

#[test]
fn alias_2() -> TestResult {
    run_test(
        "def foo [$x $y] { $x + $y + 10 }; alias f = foo 33; f 100",
        "143",
    )
}

#[test]
fn alias_2_multi_word() -> TestResult {
    run_test(
        r#"def "foo bar" [$x $y] { $x + $y + 10 }; alias f = foo bar 33; f 100"#,
        "143",
    )
}

#[ignore = "TODO: Allow alias to alias existing command with the same name"]
#[test]
fn alias_recursion() -> TestResult {
    run_test_contains(r#"alias ls = ls -a; ls"#, " ")
}

#[test]
fn block_param1() -> TestResult {
    run_test("[3] | each { |it| $it + 10 } | get 0", "13")
}

#[test]
fn block_param2() -> TestResult {
    run_test("[3] | each { |y| $y + 10 } | get 0", "13")
}

#[test]
fn block_param3_list_iteration() -> TestResult {
    run_test("[1,2,3] | each { |it| $it + 10 } | get 1", "12")
}

#[test]
fn block_param4_list_iteration() -> TestResult {
    run_test("[1,2,3] | each { |y| $y + 10 } | get 2", "13")
}

#[test]
fn range_iteration1() -> TestResult {
    run_test("1..4 | each { |y| $y + 10 } | get 0", "11")
}

#[test]
fn range_iteration2() -> TestResult {
    run_test("4..1 | each { |y| $y + 100 } | get 3", "101")
}

#[test]
fn range_ends_with_duration_suffix_variable_name() -> TestResult {
    run_test("let runs = 10; 1..$runs | math sum", "55")
}

#[test]
fn range_ends_with_filesize_suffix_variable_name() -> TestResult {
    run_test("let sizekb = 10; 1..$sizekb | math sum", "55")
}

#[test]
fn simple_value_iteration() -> TestResult {
    run_test("4 | each { |it| $it + 10 }", "14")
}

#[test]
fn comment_multiline() -> TestResult {
    run_test(
        r#"def foo [] {
        let x = 1 + 2 # comment
        let y = 3 + 4 # another comment
        $x + $y
    }; foo"#,
        "10",
    )
}

#[test]
fn comment_skipping_1() -> TestResult {
    run_test(
        r#"let x = {
        y: 20
        # foo
    }; $x.y"#,
        "20",
    )
}

#[test]
fn comment_skipping_2() -> TestResult {
    run_test(
        r#"let x = {
        y: 20
        # foo
        z: 40
    }; $x.z"#,
        "40",
    )
}

#[test]
fn comment_skipping_in_pipeline_1() -> TestResult {
    run_test(
        r#"[1,2,3] | #comment
        each { |$it| $it + 2 } | # foo
        math sum #bar"#,
        "12",
    )
}

#[test]
fn comment_skipping_in_pipeline_2() -> TestResult {
    run_test(
        r#"[1,2,3] #comment
        | #comment2
        each { |$it| $it + 2 } #foo
        | # bar
        math sum #baz"#,
        "12",
    )
}

#[test]
fn comment_skipping_in_pipeline_3() -> TestResult {
    run_test(
        r#"[1,2,3] | #comment
        #comment2
        each { |$it| $it + 2 } #foo
        | # bar
        #baz
        math sum #foobar"#,
        "12",
    )
}

#[test]
fn still_string_if_hashtag_is_middle_of_string() -> TestResult {
    run_test(r#"echo test#testing"#, "test#testing")
}

#[test]
fn non_comment_hashtag_in_comment_does_not_stop_comment() -> TestResult {
    run_test(r#"# command_bar_text: { fg: '#C4C9C6' },"#, "")
}

#[test]
fn non_comment_hashtag_in_comment_does_not_stop_comment_in_block() -> TestResult {
    run_test(
        r#"{
        explore: {
            # command_bar_text: { fg: '#C4C9C6' },
        }
    } | get explore | is-empty"#,
        "true",
    )
}

#[test]
fn still_string_if_hashtag_is_middle_of_string_inside_each() -> TestResult {
    run_test(
        r#"1..1 | each {echo test#testing } | get 0"#,
        "test#testing",
    )
}

#[test]
fn still_string_if_hashtag_is_middle_of_string_inside_each_also_with_dot() -> TestResult {
    run_test(r#"1..1 | each {echo '.#testing' } | get 0"#, ".#testing")
}

#[test]
fn bad_var_name() -> TestResult {
    fail_test(r#"let $"foo bar" = 4"#, "can't contain")
}

#[test]
fn bad_var_name2() -> TestResult {
    fail_test(r#"let $foo-bar = 4"#, "valid variable")?;
    fail_test(r#"foo-bar=4 true"#, "Command `foo-bar=4` not found")
}

#[test]
fn bad_var_name3() -> TestResult {
    fail_test(r#"let $=foo = 4"#, "valid variable")?;
    fail_test(r#"=foo=4 true"#, "Command `=foo=4` not found")
}

#[test]
fn assignment_with_no_var() -> TestResult {
    let cases = [
        "let = if $",
        "mut = if $",
        "const = if $",
        "let = 'foo' | $in; $x | describe",
        "mut = 'foo' | $in; $x | describe",
    ];

    let expecteds = [
        "missing var_name",
        "missing var_name",
        "missing const_name",
        "missing var_name",
        "missing var_name",
    ];

    for (case, expected) in std::iter::zip(cases, expecteds) {
        fail_test(case, expected)?;
    }

    Ok(())
}

#[test]
fn too_few_arguments() -> TestResult {
    // Test for https://github.com/nushell/nushell/issues/9072
    let cases = [
        "def a [b: bool, c: bool, d: float, e: float, f: float] {}; a true true 1 1",
        "def a [b: bool, c: bool, d: float, e: float, f: float, g: float] {}; a true true 1 1",
        "def a [b: bool, c: bool, d: float, e: float, f: float, g: float, h: float] {}; a true true 1 1",
    ];

    let expected = "missing f";

    for case in cases {
        fail_test(case, expected)?;
    }

    Ok(())
}

#[test]
fn long_flag() -> TestResult {
    run_test(
        r#"([a, b, c] | enumerate | each --keep-empty { |e| if $e.index != 1 { 100 }}).1 | to nuon"#,
        "null",
    )
}

#[test]
fn for_in_missing_var_name() -> TestResult {
    fail_test("for in", "missing")
}

#[test]
fn multiline_pipe_in_block() -> TestResult {
    run_test(
        r#"do {
            echo hello |
            str length
        }"#,
        "5",
    )
}

#[test]
fn bad_short_flag() -> TestResult {
    fail_test(r#"def foo3 [-l?:int] { $l }"#, "short flag")
}

#[test]
fn quotes_with_equals() -> TestResult {
    run_test(
        r#"let query_prefix = "https://api.github.com/search/issues?q=repo:nushell/"; $query_prefix"#,
        "https://api.github.com/search/issues?q=repo:nushell/",
    )
}

#[test]
fn string_interp_with_equals() -> TestResult {
    run_test(
        r#"let query_prefix = $"https://api.github.com/search/issues?q=repo:nushell/"; $query_prefix"#,
        "https://api.github.com/search/issues?q=repo:nushell/",
    )
}

#[test]
fn raw_string_with_equals() -> TestResult {
    run_test(
        r#"let query_prefix = r#'https://api.github.com/search/issues?q=repo:nushell/'#; $query_prefix"#,
        "https://api.github.com/search/issues?q=repo:nushell/",
    )
}

#[test]
fn raw_string_with_hashtag() -> TestResult {
    run_test(r#"r##' one # two '##"#, "one # two")
}

#[test]
fn list_quotes_with_equals() -> TestResult {
    run_test(
        r#"["https://api.github.com/search/issues?q=repo:nushell/"] | get 0"#,
        "https://api.github.com/search/issues?q=repo:nushell/",
    )
}

#[test]
fn record_quotes_with_equals() -> TestResult {
    run_test(r#"{"a=":b} | get a="#, "b")?;
    run_test(r#"{"=a":b} | get =a"#, "b")?;

    run_test(r#"{a:"=b"} | get a"#, "=b")?;
    run_test(r#"{a:"b="} | get a"#, "b=")?;

    run_test(r#"{a:b,"=c":d} | get =c"#, "d")?;
    run_test(r#"{a:b,"c=":d} | get c="#, "d")
}

#[test]
fn recursive_parse() -> TestResult {
    run_test(r#"def c [] { c }; echo done"#, "done")
}

#[test]
fn commands_have_description() -> TestResult {
    run_test_contains(
        r#"
    # This is a test
    #
    # To see if I have cool description
    def foo [] {}
    help foo"#,
        "cool description",
    )
}

#[test]
fn commands_from_crlf_source_have_short_description() -> TestResult {
    run_test_contains(
        "# This is a test\r\n#\r\n# To see if I have cool description\r\ndef foo [] {}\r\nscope commands | where name == foo | get description.0",
        "This is a test",
    )
}

#[test]
fn commands_from_crlf_source_have_extra_description() -> TestResult {
    run_test_contains(
        "# This is a test\r\n#\r\n# To see if I have cool description\r\ndef foo [] {}\r\nscope commands | where name == foo | get extra_description.0",
        "To see if I have cool description",
    )
}

#[test]
fn equals_separates_long_flag() -> TestResult {
    run_test(
        r#"'nushell' | fill --alignment right --width=10 --character='-'"#,
        "---nushell",
    )
}

#[test]
fn assign_expressions() -> TestResult {
    let env = HashMap::from([("VENV_OLD_PATH", "Foobar"), ("Path", "Quux")]);
    run_test_with_env(
        r#"$env.Path = (if ($env | columns | "VENV_OLD_PATH" in $in) { $env.VENV_OLD_PATH } else { $env.Path }); echo $env.Path"#,
        "Foobar",
        &env,
    )
}

#[test]
fn assign_takes_pipeline() -> TestResult {
    run_test(
        r#"mut foo = 'bar'; $foo = $foo | str upcase | str reverse; $foo"#,
        "RAB",
    )
}

#[test]
fn append_assign_takes_pipeline() -> TestResult {
    run_test(
        r#"mut foo = 'bar'; $foo ++= $foo | str upcase; $foo"#,
        "barBAR",
    )
}

#[test]
fn assign_bare_external_fails() {
    let result = nu!("$env.FOO = nu --testbin cococo");
    assert!(!result.status.success());
    assert!(result.err.contains("must be explicit"));
}

#[test]
fn assign_bare_external_with_caret() {
    let result = nu!("$env.FOO = ^nu --testbin cococo");
    assert!(result.status.success());
}

#[test]
fn assign_backtick_quoted_external_fails() {
    let result = nu!("$env.FOO = `nu` --testbin cococo");
    assert!(!result.status.success());
    assert!(result.err.contains("must be explicit"));
}

#[test]
fn assign_backtick_quoted_external_with_caret() {
    let result = nu!("$env.FOO = ^`nu` --testbin cococo");
    assert!(result.status.success());
}

#[test]
fn string_interpolation_paren_test() -> TestResult {
    run_test(r#"$"('(')(')')""#, "()")
}

#[test]
fn string_interpolation_paren_test2() -> TestResult {
    run_test(r#"$"('(')test(')')""#, "(test)")
}

#[test]
fn string_interpolation_paren_test3() -> TestResult {
    run_test(r#"$"('(')("test")test(')')""#, "(testtest)")
}

#[test]
fn string_interpolation_escaping() -> TestResult {
    run_test(r#"$"hello\nworld" | lines | length"#, "2")
}

#[test]
fn capture_multiple_commands() -> TestResult {
    run_test(
        r#"
let CONST_A = 'Hello'

def 'say-hi' [] {
    echo (call-me)
}

def 'call-me' [] {
    echo $CONST_A
}

[(say-hi) (call-me)] | str join

    "#,
        "HelloHello",
    )
}

#[test]
fn capture_multiple_commands2() -> TestResult {
    run_test(
        r#"
let CONST_A = 'Hello'

def 'call-me' [] {
    echo $CONST_A
}

def 'say-hi' [] {
    echo (call-me)
}

[(say-hi) (call-me)] | str join

    "#,
        "HelloHello",
    )
}

#[test]
fn capture_multiple_commands3() -> TestResult {
    run_test(
        r#"
let CONST_A = 'Hello'

def 'say-hi' [] {
    echo (call-me)
}

def 'call-me' [] {
    echo $CONST_A
}

[(call-me) (say-hi)] | str join

    "#,
        "HelloHello",
    )
}

#[test]
fn capture_multiple_commands4() -> TestResult {
    run_test(
        r#"
let CONST_A = 'Hello'

def 'call-me' [] {
    echo $CONST_A
}

def 'say-hi' [] {
    echo (call-me)
}

[(call-me) (say-hi)] | str join

    "#,
        "HelloHello",
    )
}

#[test]
fn capture_row_condition() -> TestResult {
    run_test(
        r#"let name = "foo"; [foo] | where $'($name)' =~ $it | str join"#,
        "foo",
    )
}

#[test]
fn starts_with_operator_succeeds() -> TestResult {
    run_test(
        r#"[Moe Larry Curly] | where $it starts-with L | str join"#,
        "Larry",
    )
}

#[test]
fn ends_with_operator_succeeds() -> TestResult {
    run_test(
        r#"[Moe Larry Curly] | where $it ends-with ly | str join"#,
        "Curly",
    )
}

#[test]
fn proper_missing_param() -> TestResult {
    fail_test(r#"def foo [x y z w] { }; foo a b c"#, "missing w")
}

#[test]
fn block_arity_check1() -> TestResult {
    fail_test(r#"ls | each { |x, y| 1}"#, "expected 1 closure parameter")
}

// deprecating former support for escapes like `/uNNNN`, dropping test.
#[test]
fn string_escape_unicode_extended() -> TestResult {
    run_test(r#""\u{015B}\u{1f10b}""#, "ś🄋")
}

#[test]
fn string_escape_interpolation() -> TestResult {
    run_test(r#"$"\u{015B}(char hamburger)abc""#, "ś≡abc")
}

#[test]
fn string_escape_interpolation2() -> TestResult {
    run_test(r#"$"2 + 2 is \(2 + 2)""#, "2 + 2 is (2 + 2)")
}

#[test]
fn proper_rest_types() -> TestResult {
    run_test(
        r#"def foo [--verbose(-v), # my test flag
                   ...rest: int # my rest comment
                ] { if $verbose { print "verbose!" } else { print "not verbose!" } }; foo"#,
        "not verbose!",
    )
}

#[test]
fn single_value_row_condition() -> TestResult {
    run_test(
        r#"[[a, b]; [true, false], [true, true]] | where a | length"#,
        "2",
    )
}

#[test]
fn row_condition_non_boolean() -> TestResult {
    fail_test(r#"[1 2 3] | where 1"#, "expected bool")
}

#[test]
fn performance_nested_lists() -> TestResult {
    // Parser used to be exponential on deeply nested lists
    // TODO: Add a timeout
    fail_test(r#"[[[[[[[[[[[[[[[[[[[[[[[[[[[["#, "Unexpected end of code")
}

#[test]
fn unary_not_1() -> TestResult {
    run_test(r#"not false"#, "true")
}

#[test]
fn unary_not_2() -> TestResult {
    run_test(r#"not (false)"#, "true")
}

#[test]
fn unary_not_3() -> TestResult {
    run_test(r#"(not false)"#, "true")
}

#[test]
fn unary_not_4() -> TestResult {
    run_test(r#"if not false { "hello" } else { "world" }"#, "hello")
}

#[test]
fn unary_not_5() -> TestResult {
    run_test(
        r#"if not not not not false { "hello" } else { "world" }"#,
        "world",
    )
}

#[test]
fn unary_not_6() -> TestResult {
    run_test(
        r#"[[name, present]; [abc, true], [def, false]] | where not present | get name.0"#,
        "def",
    )
}

#[test]
fn comment_in_multiple_pipelines() -> TestResult {
    run_test(
        r#"[[name, present]; [abc, true], [def, false]]
        # | where not present
        | get name.0"#,
        "abc",
    )
}

#[test]
fn date_literal() -> TestResult {
    run_test(r#"2022-09-10 | into record | get day"#, "10")
}

#[test]
fn and_and_or() -> TestResult {
    run_test(r#"true and false or true"#, "true")
}

#[test]
fn and_and_xor() -> TestResult {
    // Assumes the precedence NOT > AND > XOR > OR
    run_test(r#"true and true xor true and false"#, "true")
}

#[test]
fn or_and_xor() -> TestResult {
    // Assumes the precedence NOT > AND > XOR > OR
    run_test(r#"true or false xor true or false"#, "true")
}

#[test]
fn unbalanced_delimiter() -> TestResult {
    fail_test(r#"{a:{b:5}}}"#, "unbalanced { and }")
}

#[test]
fn unbalanced_delimiter2() -> TestResult {
    fail_test(r#"{}#.}"#, "unbalanced { and }")
}

#[test]
fn unbalanced_delimiter3() -> TestResult {
    fail_test(r#"{"#, "Unexpected end of code")
}

#[test]
fn unbalanced_delimiter4() -> TestResult {
    fail_test(r#"}"#, "unbalanced { and }")
}

#[test]
fn unbalanced_parens1() -> TestResult {
    fail_test(r#")"#, "unbalanced ( and )")
}

#[test]
fn unbalanced_parens2() -> TestResult {
    fail_test(r#"("("))"#, "unbalanced ( and )")
}

#[test]
fn plugin_use_with_string_literal() -> TestResult {
    fail_test(
        r#"plugin use 'nu-plugin-math'"#,
        "Plugin registry file not set",
    )
}

#[test]
fn plugin_use_with_string_constant() -> TestResult {
    let input = "\
const file = 'nu-plugin-math'
plugin use $file
";
    // should not fail with `not a constant`
    fail_test(input, "Plugin registry file not set")
}

#[test]
fn plugin_use_with_string_variable() -> TestResult {
    let input = "\
let file = 'nu-plugin-math'
plugin use $file
";
    fail_test(input, "Value is not a parse-time constant")
}

#[test]
fn plugin_use_with_non_string_constant() -> TestResult {
    let input = "\
const file = 6
plugin use $file
";
    fail_test(input, "expected string, found int")
}

#[test]
fn extern_errors_with_no_space_between_params_and_name_1() -> TestResult {
    fail_test("extern cmd[]", "expected space")
}

#[test]
fn extern_errors_with_no_space_between_params_and_name_2() -> TestResult {
    fail_test("extern cmd(--flag)", "expected space")
}

#[test]
fn duration_with_underscores_1() -> TestResult {
    run_test("420_min", "7hr")
}

#[test]
fn duration_with_underscores_2() -> TestResult {
    run_test("1_000_000sec", "1wk 4day 13hr 46min 40sec")
}

#[test]
fn duration_with_underscores_3() -> TestResult {
    fail_test("1_000_d_ay", "Command `1_000_d_ay` not found")
}

#[test]
fn duration_with_faulty_number() -> TestResult {
    fail_test("sleep 4-ms", "duration value must be a number")
}

#[test]
fn filesize_with_underscores_1() -> TestResult {
    run_test("420_MB", "420.0 MB")
}

#[test]
fn filesize_with_underscores_2() -> TestResult {
    run_test("1_000_000B", "1.0 MB")
}

#[test]
fn filesize_with_underscores_3() -> TestResult {
    fail_test("42m_b", "Command `42m_b` not found")
}

#[test]
fn filesize_is_not_hex() -> TestResult {
    run_test("0x42b", "1067")
}

#[test]
fn let_variable_type_mismatch() -> TestResult {
    fail_test(r#"let x: int = "foo""#, "expected int, found string")
}

#[test]
fn let_variable_disallows_completer() -> TestResult {
    fail_test(
        r#"let x: int@completer = 42"#,
        "Unexpected custom completer",
    )
}

#[test]
fn def_with_input_output() -> TestResult {
    run_test(r#"def foo []: nothing -> int { 3 }; foo"#, "3")
}

#[test]
fn def_with_input_output_with_line_breaks() -> TestResult {
    run_test(
        r#"def foo []: [
          nothing -> int
        ] { 3 }; foo"#,
        "3",
    )
}

#[test]
fn def_with_multi_input_output_with_line_breaks() -> TestResult {
    run_test(
        r#"def foo []: [
          nothing -> int
          string -> int
        ] { 3 }; foo"#,
        "3",
    )
}

#[test]
fn def_with_multi_input_output_without_commas() -> TestResult {
    run_test(
        r#"def foo []: [nothing -> int string -> int] { 3 }; foo"#,
        "3",
    )
}

#[test]
fn def_with_multi_input_output_called_with_first_sig() -> TestResult {
    run_test(
        r#"def foo []: [int -> int, string -> int] { 3 }; 10 | foo"#,
        "3",
    )
}

#[test]
fn def_with_multi_input_output_called_with_second_sig() -> TestResult {
    run_test(
        r#"def foo []: [int -> int, string -> int] { 3 }; "bob" | foo"#,
        "3",
    )
}

#[test]
fn def_with_input_output_mismatch_1() -> TestResult {
    fail_test(
        r#"def foo []: [int -> int, string -> int] { 3 }; foo"#,
        "command doesn't support",
    )
}

#[test]
fn def_with_input_output_mismatch_2() -> TestResult {
    fail_test(
        r#"def foo []: [int -> int, string -> int] { 3 }; {x: 2} | foo"#,
        "command doesn't support",
    )
}

#[test]
fn def_with_input_output_broken_1() -> TestResult {
    fail_test(r#"def foo []: int { 3 }"#, "expected arrow")
}

#[test]
fn def_with_input_output_broken_2() -> TestResult {
    fail_test(r#"def foo []: int -> { 3 }"#, "expected type")
}

#[test]
fn def_with_input_output_broken_3() -> TestResult {
    fail_test(
        r#"def foo []: int -> int@completer {}"#,
        "Unexpected custom completer",
    )
}

#[test]
fn def_with_input_output_broken_4() -> TestResult {
    fail_test(
        r#"def foo []: int -> list<int@completer> {}"#,
        "Unexpected custom completer",
    )
}

#[test]
fn def_with_in_var_let_1() -> TestResult {
    run_test(
        r#"def foo []: [int -> int, string -> int] { let x = $in; if ($x | describe) == "int" { 3 } else { 4 } }; "100" | foo"#,
        "4",
    )
}

#[test]
fn def_with_in_var_let_2() -> TestResult {
    run_test(
        r#"def foo []: [int -> int, string -> int] { let x = $in; if ($x | describe) == "int" { 3 } else { 4 } }; 100 | foo"#,
        "3",
    )
}

#[test]
fn def_with_in_var_mut_1() -> TestResult {
    run_test(
        r#"def foo []: [int -> int, string -> int] { mut x = $in; if ($x | describe) == "int" { 3 } else { 4 } }; "100" | foo"#,
        "4",
    )
}

#[test]
fn def_with_in_var_mut_2() -> TestResult {
    run_test(
        r#"def foo []: [int -> int, string -> int] { mut x = $in; if ($x | describe) == "int" { 3 } else { 4 } }; 100 | foo"#,
        "3",
    )
}

#[test]
fn properly_nest_captures() -> TestResult {
    run_test(r#"do { let b = 3; def c [] { $b }; c }"#, "3")
}

#[test]
fn properly_nest_captures_call_first() -> TestResult {
    run_test(r#"do { let b = 3; c; def c [] { $b }; c }"#, "3")
}

#[test]
fn properly_typecheck_rest_param() -> TestResult {
    run_test(
        r#"def foo [...rest: string] { $rest | length }; foo "a" "b" "c""#,
        "3",
    )
}

#[test]
fn implied_collect_has_compatible_type() -> TestResult {
    run_test(r#"let idx = 3 | $in; $idx < 1"#, "false")
}

#[test]
fn record_expected_colon() -> TestResult {
    fail_test(r#"{ a: 2 b }"#, "expected ':'")?;
    fail_test(r#"{ a: 2 b 3 }"#, "expected ':'")
}

#[test]
fn record_missing_value() -> TestResult {
    fail_test(r#"{ a: 2 b: }"#, "expected value for record field")
}

#[test]
fn def_requires_body_closure() -> TestResult {
    fail_test("def a [] (echo 4)", "expected definition body closure")
}

#[test]
fn not_panic_with_recursive_call() {
    let result = nu!(nu_repl_code(&[
        "def px [] { if true { 3 } else { px } }",
        "let x = 1",
        "$x | px",
    ]));
    assert_eq!(result.out, "3");

    let result = nu!(nu_repl_code(&[
        "def px [n=0] { let l = $in; if $n == 0 { return false } else { $l | px ($n - 1) } }",
        "let x = 1",
        "$x | px"
    ]));
    assert_eq!(result.out, "false");

    let result = nu!(nu_repl_code(&[
        "def px [n=0] { let l = $in; if $n == 0 { return false } else { $l | px ($n - 1) } }",
        "let x = 1",
        "def foo [] { $x }",
        "foo | px"
    ]));
    assert_eq!(result.out, "false");

    let result = nu!(nu_repl_code(&[
        "def px [n=0] { let l = $in; if $n == 0 { return false } else { $l | px ($n - 1) } }",
        "let x = 1",
        "do {|| $x } | px"
    ]));
    assert_eq!(result.out, "false");

    let result = nu!(
        cwd: "tests/parsing/samples",
        "nu recursive_func_with_alias.nu"
    );
    assert!(result.status.success());
}

<<<<<<< HEAD
// https://github.com/nushell/nushell/issues/16332
#[test]
fn quote_escape_but_not_env_shorthand() -> TestResult {
    run_test(r#""\"=foo""#, "\"=foo")
=======
// https://github.com/nushell/nushell/issues/16040
#[test]
fn external_argument_with_subexpressions() -> TestResult {
    run_test(r#"^echo foo( ('bar') | $in ++ 'baz' )"#, "foobarbaz")?;
    run_test(r#"^echo foo( 'bar' )('baz')"#, "foobarbaz")?;
    run_test(r#"^echo ")('foo')(""#, ")('foo')(")?;
    fail_test(r#"^echo foo( 'bar'"#, "Unexpected end of code")
>>>>>>> 343e5cf1
}<|MERGE_RESOLUTION|>--- conflicted
+++ resolved
@@ -1028,12 +1028,6 @@
     assert!(result.status.success());
 }
 
-<<<<<<< HEAD
-// https://github.com/nushell/nushell/issues/16332
-#[test]
-fn quote_escape_but_not_env_shorthand() -> TestResult {
-    run_test(r#""\"=foo""#, "\"=foo")
-=======
 // https://github.com/nushell/nushell/issues/16040
 #[test]
 fn external_argument_with_subexpressions() -> TestResult {
@@ -1041,5 +1035,10 @@
     run_test(r#"^echo foo( 'bar' )('baz')"#, "foobarbaz")?;
     run_test(r#"^echo ")('foo')(""#, ")('foo')(")?;
     fail_test(r#"^echo foo( 'bar'"#, "Unexpected end of code")
->>>>>>> 343e5cf1
+}
+
+// https://github.com/nushell/nushell/issues/16332
+#[test]
+fn quote_escape_but_not_env_shorthand() -> TestResult {
+    run_test(r#""\"=foo""#, "\"=foo")
 }